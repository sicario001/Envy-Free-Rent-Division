--- conflicted
+++ resolved
@@ -363,7 +363,7 @@
     return valuations
 
 def main():
-<<<<<<< HEAD
+
     valuations = [[4.0, 1.0, 3.0], [2.0, 0.0, 6.0], [3.0, 3.0, 2.0]]
     price = 8.0
     
@@ -399,115 +399,6 @@
     # print("Allocation 3:")
     print(allocation)
     # print(allocation.get_utilities())
-=======
-    # valuations = [[4.0, 1.0, 3.0], [2.0, 0.0, 6.0], [3.0, 3.0, 2.0]]
-    # price = 8.0
-    price = 100
-    # # distribution of maximin utilities and minimax utilities
-    maximin_dist = []
-    minimax_dist = []
-
-    num_eq = 0
-    for i in range(1000):
-        valuations = generate_random_valuations(4, price)
-        # print(valuations)
-
-        instance = RentDivisionInstance(valuations=valuations, price=price)
-        allocation = Maximin.solve(instance=instance)
-        
-        # print(allocation)
-        # print(allocation.get_utilities())
-        maximin_utils = allocation.get_realised_utilities()
-        if(math.isclose(np.max(maximin_utils), np.min(maximin_utils))):
-            num_eq +=1
-            continue
-        # scale to [0,1] by subtracting the minimum and dividing by the range
-        maximin_utils_normalised = list((np.array(maximin_utils) - np.min(maximin_utils)) / (np.max(maximin_utils) - np.min(maximin_utils)))
-        # print(maximin_utils)
-        # print("maximin dist", maximin_dist)
-        # print("maximin utils normalised", maximin_utils_normalised)        
-
-        allocation = Minimax.solve(instance=instance)
-        # print(allocation)
-        # print(allocation.get_utilities())
-        minimax_utils = allocation.get_realised_utilities()
-        if(np.max(minimax_utils) == np.min(minimax_utils)):
-            # print("minimax utils are equal")
-            continue
-        # scale to [0,1] by subtracting the minimum and dividing by the range
-        minimax_utils_normalised = list((np.array(minimax_utils) - np.min(minimax_utils)) / (np.max(minimax_utils) - np.min(minimax_utils)))
-        # print(minimax_utils)
-
-        # store maximin and minimax utilities to distribution
-        maximin_dist += maximin_utils_normalised
-        minimax_dist += minimax_utils_normalised
-    print("Num equal: ", num_eq)
-    print("plotting")
-    # plot the distribution of maximin utilities and minimax utilities as line
-    counts1, bins1 = np.histogram(maximin_dist, bins=2)
-    plt.hist(bins1[:-1], bins1, weights=counts1/np.sum(counts1), label='maximin', histtype='bar')
-    plt.legend(loc='upper right')
-    plt.ylabel('Fraction of agents')
-    plt.xlabel('Utility (scaled between min and max utility)')
-    plt.savefig("maximin.png")
-    # plt.hist(maximin_dist, bins=2, alpha=0.5,label='maximin')
-    # plt.legend(loc='upper right')
-    # plt.savefig("maximin.png")
-    plt.clf()
-    counts2, bins2 = np.histogram(minimax_dist, bins=2)
-    plt.hist(bins2[:-1], bins2, weights=counts2/np.sum(counts2), label='minimax', histtype='bar')
-    plt.legend(loc='upper right')
-    plt.ylabel('Fraction of agents')
-    plt.xlabel('Utility (scaled between min and max utility)')
-    plt.savefig("minimax.png")
-    # plt.hist(minimax_dist, bins=2, alpha=0.5, label='minimax')
-    # plt.legend(loc='upper right')
-    # plt.savefig("minimax.png")
-    # # hostel: vivek,kushal,aabid,
-    # print("-------------------------new instance-------------------------")
-    # agents = ["sourav","vishal"]
-    # print("agents are: ",agents)
-    # valuations = [[4000,6000],[6000, 4000]]
-    # print("*instance*",len(agents)-1)
-    # print("the valuations are:")
-    # for i in range(len(valuations)):
-    #     print("Agent "+str(i+1)+": "+str(valuations[i]))
-    
-    # price = 10000
-    # instance = RentDivisionInstance(valuations=valuations, price=price)
-
-    # # Envy-free allocation
-    # # allocation = EnvyFree.solve(instance=instance)
-    # # print("Envy-free allocation :")
-    # # print("Allocation 1:")
-    # # print(allocation)
-    # # print(allocation.get_utilities())
-
-    # allocation = Maximin.solve(instance=instance)
-    # # print("Maximin allocation :")
-    # print("Allocation 1:")
-    # print(allocation)
-    # # print(allocation.get_utilities())
-
-    # # allocation = Maxislack.solve(instance=instance)
-    # # print("Maxislack allocation :")
-    # # print("Allocation 3:")
-    # # print(allocation)
-    # # print(allocation.get_utilities())
-
-    # allocation = Lexislack.solve(instance=instance)
-    # # print("Lexislack allocation :")
-    # print("Allocation 2:")
-    # print(allocation)
-    # # print(allocation.get_utilities())
-
-    # allocation = Minimax.solve(instance=instance)
-    # # print("Minimax allocation :")
-    # print("Allocation 3:")
-    # print(allocation)
-    # # print(allocation.get_utilities())
->>>>>>> e62ccdb6
-
 
 
 main()